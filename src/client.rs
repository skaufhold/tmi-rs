--- conflicted
+++ resolved
@@ -135,11 +135,7 @@
             capabilities.push(Capability::Membership)
         }
         sender
-<<<<<<< HEAD
-            .send(ClientMessage::<Cow<'static, str>>::CapRequest(capabilities))
-=======
             .send(ClientMessage::<String>::CapRequest(capabilities))
->>>>>>> e0d19575
             .await?;
         sender
             .login(self.username.clone(), self.token.clone())
